--- conflicted
+++ resolved
@@ -1,11 +1,8 @@
 from __future__ import annotations
 
-<<<<<<< HEAD
 import re
 import typing
 
-=======
->>>>>>> 74b1ccb9
 import ipywidgets
 
 from cev._compare import (
